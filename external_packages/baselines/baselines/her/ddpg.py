--- conflicted
+++ resolved
@@ -154,11 +154,7 @@
             self._create_network(reuse=reuse)
 
         # Configure the replay buffer.
-<<<<<<< HEAD
-        buffer_shapes = {key: (self.time_horizon-1 if key != 'o' else self.time_horizon, *input_shapes[key])
-=======
         buffer_shapes = {key: (self.time_horizon - 1 if key != 'o' else self.time_horizon, *input_shapes[key])
->>>>>>> 232eb6bc
                          for key, val in input_shapes.items()}
         buffer_shapes['g'] = (buffer_shapes['g'][0], self.dimg)
         buffer_shapes['ag'] = (self.time_horizon, self.dimg)
@@ -382,12 +378,6 @@
         batch_tf = OrderedDict([(key, batch[i]) for i, key in enumerate(self.stage_shapes.keys())])
         batch_tf['r'] = tf.reshape(batch_tf['r'], [-1, 1])
 
-<<<<<<< HEAD
-        # Mask used to choose the demo buffer samples
-        mask = np.concatenate((np.zeros(self.batch_size - self.demo_batch_size), np.ones(self.demo_batch_size)), axis=0)
-
-=======
->>>>>>> 232eb6bc
         # networks
         with tf.variable_scope('main') as scope:
             if reuse:
