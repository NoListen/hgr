import threading

import numpy as np
from baselines.common.segment_tree import SumSegmentTree, MinSegmentTree
import tensorflow as tf
from scipy.stats import multinomial


class ReplayBuffer:
    def __init__(self, buffer_shapes, size_in_transitions, time_horizon, sample_transitions=None):
        """Creates a replay buffer.

        Args:
            buffer_shapes (dict of ints): the shape for all buffers that are used in the replay
                buffer
            size_in_transitions (int): the size of the buffer, measured in transitions
            time_horizon (int): the time horizon for episodes
            sample_transitions (function): a function that samples from the replay buffer
        """
        self.buffer_shapes = buffer_shapes
        self.size_in_episodes = size_in_transitions // time_horizon    # Measure in number of episodes
        self.size_in_transitions = (size_in_transitions // time_horizon)*time_horizon  # Measure in num of transitions
        self.time_horizon = time_horizon
        self.sample_transitions = sample_transitions

        # self.buffers is {key: array(size_in_episodes x time_horizon or time_horizon+1 x dim_key)}
        self.buffers = {}
        for key, shape in buffer_shapes.items():
            self.buffers[key] = np.empty([self.size_in_episodes, *shape])

        # memory management
        self.current_size = 0
        self.n_transitions_stored = 0

        self.lock = threading.Lock()
        self._next_idx = 0

    @property
    def full(self):
        with self.lock:
            return self.current_size == self.size_in_episodes

    def sample(self, batch_size, beta=0., beta_prime=0.):
        """Returns a dict {key: array(batch_size x shapes[key])}
        """
        buffers = {}

        with self.lock:
            assert self.current_size > 0
            for key in self.buffers.keys():
                buffers[key] = self.buffers[key][:self.current_size]

        buffers['o_2'] = buffers['o'][:, 1:, :]
        buffers['ag_2'] = buffers['ag'][:, 1:, :]

        transitions, [episode_idxs, t_samples] = self.sample_transitions(buffers, batch_size)

        for key in (['r', 'o_2', 'ag_2'] + list(self.buffers.keys())):
            assert key in transitions, "key %s missing from transitions" % key

        return transitions, [episode_idxs, t_samples]

    def store_episode(self, episode_batch):
        """episode_batch: array(batch_size x (time_horizon or time_horizon+1) x dim_key)
        """
        batch_sizes = [len(episode_batch[key]) for key in episode_batch.keys()]
        assert np.all(np.array(batch_sizes) == batch_sizes[0])
        batch_size = batch_sizes[0]

        with self.lock:
            idxs = self._get_storage_idx(batch_size)

            # load inputs into buffers
            for key in self.buffers.keys():
                self.buffers[key][idxs] = episode_batch[key]

            self.n_transitions_stored += batch_size * self.time_horizon
        self._next_idx = idxs

    def get_current_episode_size(self):
        with self.lock:
            return self.current_size

    def get_current_size(self):
        with self.lock:
            return self.current_size * self.time_horizon

    def get_transitions_stored(self):
        with self.lock:
            return self.n_transitions_stored

    def clear_buffer(self):
        with self.lock:
            self.current_size = 0

    def _get_storage_idx(self, inc=None):
        inc = inc or 1   # size increment
        assert inc <= self.size_in_episodes, "Batch committed to replay is too large!"
        # go consecutively until you hit the end, and then go randomly.
        if self.current_size+inc <= self.size_in_episodes:
            idx = np.arange(self.current_size, self.current_size+inc)
        elif self.current_size < self.size_in_episodes:
            overflow = inc - (self.size_in_episodes - self.current_size)
            idx_a = np.arange(self.current_size, self.size_in_episodes)
            idx_b = np.random.randint(0, self.current_size, overflow)
            idx = np.concatenate([idx_a, idx_b])
        else:
            idx = np.random.randint(0, self.size_in_episodes, inc)

        # update replay size
        self.current_size = min(self.size_in_episodes, self.current_size+inc)

        if inc == 1:
            idx = idx[0]
        return idx


class PrioritizedReplayBuffer(ReplayBuffer):
    def __init__(self, buffer_shapes, size_in_transitions, time_horizon, alpha, alpha_prime,
                 replay_strategy, replay_k, reward_fun):
        it_capacity = 1     # Iterator for computing capacity of buffer
        size_in_episodes = size_in_transitions // time_horizon
        while it_capacity < size_in_episodes:
            it_capacity *= 2
        size_in_transitions = it_capacity * time_horizon
        super(PrioritizedReplayBuffer, self).__init__(buffer_shapes, size_in_transitions, time_horizon)

        if replay_strategy == 'future':
            self.future_p = 1 - (1. / (1 + replay_k))
        else:  # 'replay_strategy' == 'none'
            self.future_p = 0
        self.reward_fun = reward_fun

        assert alpha >= 0 and alpha_prime >= 0
        self._alpha = alpha
        self._alpha_prime = alpha_prime

        self._it_sum = SumSegmentTree(it_capacity)
        self._it_min = MinSegmentTree(it_capacity)

        # size of weight_of_episode is size_in_episodes x time_horizon^2 (size_in_episodes x 2500)
        # i-th 50 elements are i-th state combined with 50 goals from ag_1, ..., ag_49
        # [s0||ag_1, ..., s0||ag_50], [s1||ag_2, ..., s1||ag_50], ..., [s49||ag_50]
        #  \______50 elements_____/    \______49 elements_____/        \1 elements/
        #   \_______________________ 1275 elements ______________________________/
        # NOTE: s, ag is zero-based
<<<<<<< HEAD
        # self._length_weight = int((self.time_horizon + 1) * self.time_horizon / 2)    #TUNG: 18/09 -> change to H=49
        self._length_weight = int(self.time_horizon * (self.time_horizon - 1) / 2)
        self.weight_of_transition = np.empty([self.size_in_episodes, self._length_weight])
        self._idx_state_and_future = np.empty(self._length_weight, dtype=list)  # Lookup table
        _idx = 0
        # TUNG: 18/09 -> change to H=49
        for i in range(self.time_horizon - 1):  # TUNG: 18/09 -> change to H=49
            for j in range(i, self.time_horizon - 1):
                self._idx_state_and_future[_idx] = [i, j + 1]
                _idx += 1
=======
        if self.replay_strategy == 'future':
            self._length_weight = int((self.time_horizon - 1) * self.time_horizon / 2)
            self.weight_of_transition = np.empty([self.size_in_episodes, self._length_weight])
            self._idx_state_and_future = np.empty(self._length_weight, dtype=list)
            # self._idx_state_and_future = np.empty([self._length_weight, 2], dtype=np.int32)  # Lookup table
            _idx = 0
            for i in range(self.time_horizon - 1):
                for j in range(i, self.time_horizon - 1):
                    self._idx_state_and_future[_idx] = [i, j + 1]
                    # self._idx_state_and_future[_idx, 0] = i
                    # self._idx_state_and_future[_idx, 1] = j + 1
                    _idx += 1
        elif self.replay_strategy == 'final':
            self._length_weight = int(self.time_horizon - 1)
            self.weight_of_transition = np.empty([self.size_in_episodes, self._length_weight])
            self._idx_state_and_future = np.empty([self._length_weight, 2], dtype=np.int32)  # Lookup table
            for i in range(self.time_horizon - 1):
                self._idx_state_and_future[i, 0] = i
                self._idx_state_and_future[i, 1] = self.time_horizon - 1
>>>>>>> 232eb6bc

        self._max_episode_priority = 1.0
        self._max_transition_priority = 1.0

    def store_episode(self, episode_batch):
        """episode_batch: array(batch_size x (time_horizon or time_horizon+1) x dim_key)
        """
        super().store_episode(episode_batch)

        idx_ep = self._next_idx
        if isinstance(idx_ep, np.int64):
            rollout_batch_size = 1
            idx_ep = np.array([idx_ep])
        elif isinstance(idx_ep, np.ndarray):
            rollout_batch_size = idx_ep.shape[0]
        else:
            rollout_batch_size = None

        for k in range(rollout_batch_size):
            idx = idx_ep[k]
            self._it_sum[idx] = self._max_episode_priority ** self._alpha
            self._it_min[idx] = self._max_episode_priority ** self._alpha

        self.weight_of_transition[idx_ep] = \
            (np.ones((rollout_batch_size, self._length_weight)) * self._max_transition_priority) ** self._alpha_prime

    def sample(self, batch_size, beta=0., beta_prime=0.):
        """
        Returns:
             A dict {key: array(batch_size x shapes[key])}
             A list of:
                episode_idxs: Indexes of sampled episodes
                t_samples: Indexes of sampled transitions in episode format
                weights: Important weight corresponding to each transition
                idxes: Indexes of sampled transitions in continuous format
        """
        buffers = {}

        with self.lock:
            assert self.current_size > 0
            for key in self.buffers.keys():
                buffers[key] = self.buffers[key][:self.current_size]

        buffers['o_2'] = buffers['o'][:, 1:, :]
        buffers['ag_2'] = buffers['ag'][:, 1:, :]

        assert beta > 0
        assert beta_prime > 0

        # (1) Sampling in episode-level
        episode_idxs = self._sample_proportional(batch_size)
        if max(episode_idxs) >= self.get_current_episode_size():
            print('Error')
            import pdb; pdb.set_trace()
        assert max(episode_idxs) < self.get_current_episode_size(), 'Index out of range: {}'.format(max(episode_idxs))

        weight_of_episodes = []
        for idx in episode_idxs:
            p_sample = self._it_sum[idx] / self._it_sum.sum()
            weight = (p_sample * self.get_current_episode_size()) ** (-beta)
            weight_of_episodes.append(weight)
        weight_of_episodes = np.array(weight_of_episodes).squeeze()

        # (2) Sampling in transition-level
        transitions, extra_info = self._encode_sample(buffers, episode_idxs, beta_prime)
        weight_of_transitions, transition_idxs = extra_info[:2]
        weights = weight_of_episodes * weight_of_transitions
        _max_weight = weights.max()
        weights = weights / _max_weight

        # Loop for asserting
        for key in (['r', 'o_2', 'ag_2'] + list(self.buffers.keys())):
            assert key in transitions, "key %s missing from transitions" % key

        return transitions, [episode_idxs, transition_idxs, weights]

    def _sample_proportional(self, batch_size):
        res = []
        p_total = self._it_sum.sum(0, self.get_current_episode_size())
        every_range_len = p_total / batch_size
        for i in range(batch_size):
            mass = np.random.uniform() * every_range_len + i * every_range_len
            idx = self._it_sum.find_prefixsum_idx(mass)
            res.append(idx)
        return np.array(res)

    def _encode_sample(self, episode_batch, episode_idxs, beta_prime):
        batch_size = len(episode_idxs)

        transition_idxs = np.zeros(batch_size, dtype=np.int64)  # composed by `t_states` & `t_futures`
        t_states = np.zeros(batch_size, dtype=np.int64)
        t_futures = np.zeros(batch_size, dtype=np.int64)

        weight_of_transitions = np.zeros(batch_size, dtype=np.float)
        for i in range(batch_size):
            # _max_weight_transition = \
            #     (self.weight_of_transition[episode_idxs[i]].min() * self._length_weight) ** (-beta_prime)
            weight_prob = \
                self.weight_of_transition[episode_idxs[i]] / self.weight_of_transition[episode_idxs[i]].sum()

            # Compute timestep to use by sampling with probability from weight_prob
            _idx = multinomial.rvs(n=1, p=weight_prob).argmax()
            transition_idxs[i] = _idx
            t_states[i] = self._idx_state_and_future[_idx][0]   # Get index from lookup table
            t_futures[i] = self._idx_state_and_future[_idx][1]  # Get index from lookup table
            # weight_of_transitions[i] = \
            #     (self.weight_of_transition[episode_idxs[i], _idx] * self._length_weight) ** (-beta_prime) \
            #     / _max_weight_transition
            weight_of_transitions[i] = \
                (self.weight_of_transition[episode_idxs[i], _idx] * self._length_weight) ** (-beta_prime)

        transitions = {key: episode_batch[key][episode_idxs, t_states].copy()
                       for key in episode_batch.keys()}

        # Select future time indexes proportional with probability future_p. These
        # will be used for HER replay by substituting in future goals.
        her_indexes = np.where(np.random.uniform(size=batch_size) < self.future_p)

        # Replace goal with achieved goal but only for the previously-selected
        # HER transitions (as defined by her_indexes). For the other transitions,
        # keep the original goal.
        future_ag = episode_batch['ag'][episode_idxs[her_indexes], t_futures[her_indexes]]
        transitions['g'][her_indexes] = future_ag

        # Reconstruct info dictionary for reward computation.
        info = {}
        for key, value in transitions.items():
            if key.startswith('info_'):
                info[key.replace('info_', '')] = value

        # Re-compute reward since we may have substituted the goal.
        reward_params = {k: transitions[k] for k in ['ag_2', 'g']}
        reward_params['info'] = info
        transitions['r'] = self.reward_fun(achieved_goal=reward_params['ag_2'],
                                           desired_goal=reward_params['g'],
                                           info=reward_params['info'])

        transitions = {k: transitions[k].reshape(batch_size, *transitions[k].shape[1:])
                       for k in transitions.keys()}

        assert (transitions['u'].shape[0] == batch_size)

        return transitions, [weight_of_transitions, transition_idxs]

    @staticmethod
    def sample_uniformly(episode_batch, batch_size_in_transitions):
        time_horizon = episode_batch['u'].shape[1]
        rollout_batch_size = episode_batch['u'].shape[0]
        batch_size = batch_size_in_transitions

        # Select which episodes and time steps to use.
        episode_idxs = np.random.randint(0, rollout_batch_size, batch_size)
        t_samples = np.random.randint(time_horizon, size=batch_size)
        transitions = {key: episode_batch[key][episode_idxs, t_samples].copy()
                       for key in episode_batch.keys()}

        return transitions, [episode_idxs, t_samples]

    def update_priorities(self, episode_idxs, priorities, idxes_in_ep):
        """
        Update priorities of sampled transitions.
        sets priority of transition at episode episode_idxs[i], index idxes_in_ep[i] in buffer to priorities[i]
        :param episode_idxs: [int] List of indexes of sampled episodes
        :param priorities: List of updated priorities corresponding to transitions at the sampled indexes denoted by
        variable `episode_idxs` and `idxes_in_ep`.
        :param idxes_in_ep: [int] List of indexes of sampled transitions
        """
        assert len(episode_idxs) == len(priorities) and len(episode_idxs) == len(idxes_in_ep)
        for ep_idx, _priority_of_transition, transition_idx in zip(episode_idxs, priorities, idxes_in_ep):
            assert _priority_of_transition > 0
            assert 0 <= ep_idx < self.get_current_episode_size()
            # Update weight for transitions in 1 episode
            self.weight_of_transition[ep_idx, transition_idx] = _priority_of_transition ** self._alpha_prime

            # Update weight for all episodes
            _priority_of_episode = self.weight_of_transition[ep_idx].mean()
            self._it_sum[ep_idx] = _priority_of_episode ** self._alpha
            self._it_min[ep_idx] = _priority_of_episode ** self._alpha

            self._max_episode_priority = max(self._max_episode_priority, _priority_of_episode)
            self._max_transition_priority = max(self._max_transition_priority, _priority_of_transition)


def vmultinomial_sampling(counts, pvals, seed=None):
    k = tf.shape(pvals)[1]
    logits = tf.expand_dims(tf.log(pvals), 1)

    def sample_single(args):
        logits_, n_draw_ = args[0], args[1]
        xx = tf.multinomial(logits_, n_draw_, seed)
        indices = tf.cast(tf.reshape(xx, [-1, 1]), tf.int32)
        updates = tf.ones(n_draw_)  # tf.shape(indices)[0]
        return tf.scatter_nd(indices, updates, [k])

    x = tf.map_fn(sample_single, [logits, counts], dtype=tf.float32)

    return x<|MERGE_RESOLUTION|>--- conflicted
+++ resolved
@@ -144,18 +144,6 @@
         #  \______50 elements_____/    \______49 elements_____/        \1 elements/
         #   \_______________________ 1275 elements ______________________________/
         # NOTE: s, ag is zero-based
-<<<<<<< HEAD
-        # self._length_weight = int((self.time_horizon + 1) * self.time_horizon / 2)    #TUNG: 18/09 -> change to H=49
-        self._length_weight = int(self.time_horizon * (self.time_horizon - 1) / 2)
-        self.weight_of_transition = np.empty([self.size_in_episodes, self._length_weight])
-        self._idx_state_and_future = np.empty(self._length_weight, dtype=list)  # Lookup table
-        _idx = 0
-        # TUNG: 18/09 -> change to H=49
-        for i in range(self.time_horizon - 1):  # TUNG: 18/09 -> change to H=49
-            for j in range(i, self.time_horizon - 1):
-                self._idx_state_and_future[_idx] = [i, j + 1]
-                _idx += 1
-=======
         if self.replay_strategy == 'future':
             self._length_weight = int((self.time_horizon - 1) * self.time_horizon / 2)
             self.weight_of_transition = np.empty([self.size_in_episodes, self._length_weight])
@@ -175,7 +163,6 @@
             for i in range(self.time_horizon - 1):
                 self._idx_state_and_future[i, 0] = i
                 self._idx_state_and_future[i, 1] = self.time_horizon - 1
->>>>>>> 232eb6bc
 
         self._max_episode_priority = 1.0
         self._max_transition_priority = 1.0
