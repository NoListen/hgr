--- conflicted
+++ resolved
@@ -12,10 +12,7 @@
 from baselines.her.util import convert_episode_to_batch_major
 from tqdm import tqdm
 import pickle
-<<<<<<< HEAD
-
-=======
->>>>>>> 75e4e82b
+
 
 def dims_to_shapes(input_dims):
     return {key: tuple([val]) if val > 0 else tuple() for key, val in input_dims.items()}
