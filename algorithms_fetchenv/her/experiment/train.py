--- conflicted
+++ resolved
@@ -48,13 +48,8 @@
 
     if policy.bc_loss == 1:
         print('Initializing demonstration buffer...')
-<<<<<<< HEAD
         # policy.initDemoBuffer(demo_file)  #initializwe demo buffer
         policy.initDemoBuffer(demo_file, load_from_pickle=True, pickle_file='demo_pickandplace.pkl')
-=======
-        policy.initDemoBuffer(demo_file)  #initializwe demo buffer
-        # policy.initDemoBuffer(demo_file, load_from_pickle=True, pickle_file='demo_pickandplace.pkl')
->>>>>>> 75e4e82b
 
     for epoch in tqdm(range(n_epochs * n_cycles)):
         # train
@@ -221,26 +216,9 @@
           policy_save_interval=policy_save_interval, save_policies=save_policies, demo_file=demo_file,
           tensorboard=tensorboard)
 
-
-<<<<<<< HEAD
+    
 def main():
     launch()
-=======
-@click.command()
-@click.option('--env', type=str, default='FetchPickAndPlace-v1', help='the name of the OpenAI Gym environment')
-@click.option('--logdir', type=str, default='../../logs/ddpg_her_use_bc_no_qfil_2')
-@click.option('--n_epochs', type=int, default=200, help='the number of training epochs to run')
-@click.option('--num_cpu', type=int, default=1, help='the number of CPU cores to use (using MPI)')
-@click.option('--seed', type=int, default=0, help='random seed used for both the environment and the training code')
-@click.option('--policy_save_interval', type=int, default=10, help='the interval with which policy pickles are saved. If set to 0, only the best and latest policy will be pickled.')
-@click.option('--replay_strategy', type=click.Choice(['future', 'none']), default='future', help='the HER replay strategy to be used. "future" uses HER, "none" disables HER.')
-@click.option('--clip_return', type=int, default=1, help='whether or not returns should be clipped')
-@click.option('--demo_file', type=str, default='../data_generation/demonstration_FetchPickAndPlace_100_best.npz', help='demo data file path')
-def main(**kwargs):
-    kwargs['logdir'] = kwargs['logdir'] + '_' + kwargs['env'].split('-')[0]
-    launch(**kwargs)
->>>>>>> 75e4e82b
-
 
 if __name__ == '__main__':
     main()